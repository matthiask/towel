--- conflicted
+++ resolved
@@ -15,11 +15,8 @@
     url(r'^contacts/', include(contact_view.urls)),
     url(r'^projects/', include(project_view.urls)),
     url(r'^profiles/', include(profile_view.urls)),
-<<<<<<< HEAD
     url(r'^mobile/', include('mooch.mobile.urls')),
-=======
     url(r'^logentries/', include(logentry_view.urls)),
->>>>>>> f56287e1
     url(r'^$', lambda request: redirect('organisation_project_list')),
 )
 
